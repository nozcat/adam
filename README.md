--- conflicted
+++ resolved
@@ -16,27 +16,25 @@
 
 Adam runs in a continuous loop, checking for new issues and PR feedback at configurable intervals (default: 30 seconds), making it a fully automated development assistant.
 
-<<<<<<< HEAD
 ### Eve - AI Agent (Coming Soon)
 
 Eve is an AI agent mode that is currently under development. It will provide additional AI capabilities beyond the developer workflow automation that Adam provides.
 
-## Starting the Agents
-=======
 ## Architecture
 
-Adam is built with a mode-based architecture that allows for future extensibility:
+Adam & Eve are built with a mode-based architecture that allows for extensibility:
 
 - **Adam Mode** (`MODE=adam`): The main developer agent that implements features from Linear in GitHub (default mode)
+- **Eve Mode** (`MODE=eve`): An experimental AI agent mode currently under development
 - Additional modes can be added in the future for different workflows
 
 When you run `npm run start`, it automatically starts Adam in the default mode. You can specify a different mode using the `MODE` environment variable:
 ```bash
 MODE=adam npm run start
-```
-
-## Starting Adam
->>>>>>> 7b82cd4a
+MODE=eve npm run start
+```
+
+## Starting the Agents
 
 ### Requirements
 
@@ -86,11 +84,7 @@
    npm run eve
    ```
 
-<<<<<<< HEAD
-Adam will begin polling Linear for assigned issues and processing them automatically. Eve currently just logs its startup and exits as it's still under development.
-=======
-   This will start Adam in the default mode. Adam will begin polling Linear for assigned issues and processing them automatically.
->>>>>>> 7b82cd4a
+   Adam will begin polling Linear for assigned issues and processing them automatically. Eve currently just logs its startup and exits as it's still under development.
 
 ## Docker Setup
 
