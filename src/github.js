--- conflicted
+++ resolved
@@ -226,28 +226,15 @@
 
     const commitList = commits.all.map(commit => `- ${commit.hash}`).join('\n')
     const prompt = `
-<<<<<<< HEAD
-You must respond with ONLY a PR description in markdown format. Do not include any conversational text, preambles, or explanations. Start directly with a # Summary section.
-
-Generate a concise PR description based on these recent commits, focusing on what was changed and why.
-=======
 You are writing a PR description. Write a concise description based on these recent commits.
 Focus on what was changed and why. Do not include any introductory text, preambles, or explanations - start directly with the description content.
->>>>>>> 5604b35a
 
 Recent commits:
 ${commitList}
 
 Issue context:
 ${issue.identifier}: ${issue.title}
-${issue.description}
-
-Required format:
-# Summary
-[Brief description of changes]
-
-## Changes
-[List of key changes made]`
+${issue.description}`
 
     const claudeDescription = await callClaude(prompt, repoPath, false)
     if (claudeDescription && claudeDescription.trim()) {
