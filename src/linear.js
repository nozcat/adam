const { LinearClient } = require('@linear/sdk')
const { log } = require('./util')

// Initialize the Linear client.
const linearClient = new LinearClient({ apiKey: process.env.LINEAR_API_KEY })

/**
 * Poll Linear for assigned issues.
 *
 * @returns {Promise<Array>} A list of issues with the repository information.
 */
async function pollLinear () {
  log('🔄', 'Polling Linear...', 'blue')

  try {
    const issues = await getAssignedIssues()

    for (const issue of issues) {
      issue.repository = await getRepositoryFromIssue(issue)
    }

    return issues
  } catch (error) {
    log('❌', `Error polling Linear: ${error.message}`, 'red')
    return []
  }
}

/**
 * Check if an issue is blocked by other issues.
 *
 * @param {Object} issue - The issue to check.
 * @returns {Promise<boolean>} True if the issue is blocked, false otherwise.
 */
async function isIssueBlocked (issue) {
  try {
    // Get all inverse relations (where this issue is the target of a relation)
    const inverseRelations = await issue.inverseRelations()

    // Check if any inverse relation is of type "blocks"
    for (const relation of inverseRelations.nodes || []) {
      if (relation.type === 'blocks') {
        // This issue is blocked by another issue
        // Check if the blocking issue is still open
        const blockingIssue = await relation.issue
        const blockingState = await blockingIssue.state

        // If the blocking issue is not done, this issue is still blocked
        if (blockingState.name !== 'Done') {
          log('🚧', `Issue ${issue.identifier} is blocked by ${blockingIssue.identifier} (${blockingState.name})`, 'yellow')
          return true
        }
      }
    }

    return false
  } catch (error) {
    log('⚠️', `Error checking if issue ${issue.identifier} is blocked: ${error.message}`, 'yellow')
    // If we can't check, err on the side of caution and don't block the issue
    return false
  }
}

/**
 * Get all assigned issues that are Todo, In Progress, or in Review.
 *
 * @returns {Promise<Array>} A list of issues.
 */
async function getAssignedIssues () {
  try {
    const user = await linearClient.viewer

    const issues = await linearClient.issues({
      filter: {
        assignee: { id: { eq: user.id } },
        state: { name: { in: ['Todo', 'In Progress', 'In Review'] } }
      }
    })

    // Filter out issues that are blocked by other issues
    const unblockedIssues = []
    for (const issue of issues.nodes) {
      const isBlocked = await isIssueBlocked(issue)
      if (!isBlocked) {
        unblockedIssues.push(issue)
      } else {
        log('🛑', `Skipping blocked issue ${issue.identifier}`, 'yellow')
      }
    }

    return unblockedIssues
  } catch (error) {
    log('❌', `Error getting assigned issues: ${error.message}`, 'red')
    return []
  }
}

/**
 * Get the repository from an issue.
 *
 * @param {Object} issue - The issue to get the repository from.
 * @returns {Promise<Object>} The repository information.
 */
async function getRepositoryFromIssue (issue) {
  try {
    const project = await issue.project
    if (!project) {
      log('⚠️', `No project assigned to issue ${issue.identifier}`, 'yellow')
      return null
    }
    const repository = extractRepository(project.content)
    return repository
  } catch (error) {
    log('⚠️', `Error getting repository from issue ${issue.identifier}: ${error.message}`, 'yellow')
    return null
  }
}

/**
 * Extract the repository from an project content.
 *
 * @param {string} content - The project content.
 * @returns {Object} The repository information.
 */
function extractRepository (content) {
  if (!content) return null

  const match = content.match(/REPOSITORY=([^/]+)\/([^\s]+)/)
  if (match) {
    return {
      owner: match[1],
      name: match[2]
    }
  }
  return null
}

/**
 * Re-fetch a single issue to check its current status
 *
 * @param {string} issueId - The Linear issue ID to check
 * @returns {Promise<Object|null>} The issue object or null if not found/error
 */
async function checkIssueStatus (issueId) {
  try {
    const issue = await linearClient.issue(issueId)
    return issue
  } catch (error) {
    log('❌', `Error checking issue status for ${issueId}: ${error.message}`, 'red')
    return null
  }
}

/**
<<<<<<< HEAD
 * Get comments for a Linear issue to include in conversation thread.
 *
 * @param {Object} issue - The Linear issue object.
 * @returns {Promise<Array>} A list of comments for the issue.
 */
async function getIssueComments (issue) {
  try {
    const comments = await linearClient.comments({
      filter: {
        issue: { id: { eq: issue.id } }
      },
      orderBy: 'createdAt'
    })

    return comments.nodes || []
  } catch (error) {
    log('⚠️', `Error getting comments for issue ${issue.identifier}: ${error.message}`, 'yellow')
    return []
  }
}

/**
 * Format comments into a readable conversation thread.
 *
 * @param {Array} comments - Array of comment objects from Linear.
 * @returns {Promise<string>} Formatted conversation thread string.
 */
async function formatConversationThread (comments) {
  if (!comments || comments.length === 0) {
    return ''
  }

  const formattedComments = []

  for (const comment of comments) {
    try {
      const user = await comment.user
      const createdAt = new Date(comment.createdAt).toLocaleString()

      formattedComments.push(`**${user.name}** (${createdAt}):
${comment.body}`)
    } catch (error) {
      log('⚠️', `Error formatting comment: ${error.message}`, 'yellow')
      formattedComments.push(`**Unknown User**:
${comment.body}`)
    }
  }

  return formattedComments.join('\n\n---\n\n')
=======
 * Update an issue to "In Progress" state if it's currently in "Todo" state.
 *
 * @param {Object} issue - The Linear issue object.
 * @returns {Promise<boolean>} True if update was successful or not needed, false if failed.
 */
async function updateIssueToInProgress (issue) {
  try {
    // Check current state
    const currentState = await issue.state
    if (currentState.name !== 'Todo') {
      log('ℹ️', `Issue ${issue.identifier} is already in "${currentState.name}" state, not updating`, 'blue')
      return true
    }

    // Get the "In Progress" state ID
    const inProgressStateId = await getInProgressStateId()
    if (!inProgressStateId) {
      log('❌', 'Could not find "In Progress" state ID', 'red')
      return false
    }

    // Update the issue state
    await linearClient.updateIssue(issue.id, {
      stateId: inProgressStateId
    })

    log('✅', `Updated issue ${issue.identifier} from "Todo" to "In Progress"`, 'green')
    return true
  } catch (error) {
    log('❌', `Failed to update issue ${issue.identifier} to In Progress: ${error.message}`, 'red')
    return false
  }
}

/**
 * Get the ID of the "In Progress" workflow state.
 *
 * @returns {Promise<string|null>} The state ID or null if not found.
 */
async function getInProgressStateId () {
  try {
    const states = await linearClient.workflowStates({
      filter: { name: { eq: 'In Progress' } }
    })

    if (states.nodes.length === 0) {
      log('❌', 'No "In Progress" state found in workflow', 'red')
      return null
    }

    if (states.nodes.length > 1) {
      log('⚠️', `Found ${states.nodes.length} "In Progress" states, using the first one`, 'yellow')
    }

    return states.nodes[0].id
  } catch (error) {
    log('❌', `Error getting In Progress state ID: ${error.message}`, 'red')
    return null
  }
>>>>>>> bccd5a79
}

/**
 * Get the short name of an issue for display.
 *
 * @param {Object} issue - The issue to get the short name from.
 * @returns {string} The short name of the issue.
 */
function getIssueShortName (issue) {
  const repository = issue.repository ? `${issue.repository.owner}/${issue.repository.name}` : 'unknown repository'
  return `[${issue.identifier}] ${issue.title} (${repository})`
}

module.exports = {
  pollLinear,
  checkIssueStatus,
  getIssueShortName,
<<<<<<< HEAD
  getIssueComments,
  formatConversationThread
=======
  updateIssueToInProgress
>>>>>>> bccd5a79
}<|MERGE_RESOLUTION|>--- conflicted
+++ resolved
@@ -152,7 +152,6 @@
 }
 
 /**
-<<<<<<< HEAD
  * Get comments for a Linear issue to include in conversation thread.
  *
  * @param {Object} issue - The Linear issue object.
@@ -171,6 +170,41 @@
   } catch (error) {
     log('⚠️', `Error getting comments for issue ${issue.identifier}: ${error.message}`, 'yellow')
     return []
+  }
+}
+
+/**
+ * Update an issue to "In Progress" state if it's currently in "Todo" state.
+ *
+ * @param {Object} issue - The Linear issue object.
+ * @returns {Promise<boolean>} True if update was successful or not needed, false if failed.
+ */
+async function updateIssueToInProgress (issue) {
+  try {
+    // Check current state
+    const currentState = await issue.state
+    if (currentState.name !== 'Todo') {
+      log('ℹ️', `Issue ${issue.identifier} is already in "${currentState.name}" state, not updating`, 'blue')
+      return true
+    }
+
+    // Get the "In Progress" state ID
+    const inProgressStateId = await getInProgressStateId()
+    if (!inProgressStateId) {
+      log('❌', 'Could not find "In Progress" state ID', 'red')
+      return false
+    }
+
+    // Update the issue state
+    await linearClient.updateIssue(issue.id, {
+      stateId: inProgressStateId
+    })
+
+    log('✅', `Updated issue ${issue.identifier} from "Todo" to "In Progress"`, 'green')
+    return true
+  } catch (error) {
+    log('❌', `Failed to update issue ${issue.identifier} to In Progress: ${error.message}`, 'red')
+    return false
   }
 }
 
@@ -202,39 +236,6 @@
   }
 
   return formattedComments.join('\n\n---\n\n')
-=======
- * Update an issue to "In Progress" state if it's currently in "Todo" state.
- *
- * @param {Object} issue - The Linear issue object.
- * @returns {Promise<boolean>} True if update was successful or not needed, false if failed.
- */
-async function updateIssueToInProgress (issue) {
-  try {
-    // Check current state
-    const currentState = await issue.state
-    if (currentState.name !== 'Todo') {
-      log('ℹ️', `Issue ${issue.identifier} is already in "${currentState.name}" state, not updating`, 'blue')
-      return true
-    }
-
-    // Get the "In Progress" state ID
-    const inProgressStateId = await getInProgressStateId()
-    if (!inProgressStateId) {
-      log('❌', 'Could not find "In Progress" state ID', 'red')
-      return false
-    }
-
-    // Update the issue state
-    await linearClient.updateIssue(issue.id, {
-      stateId: inProgressStateId
-    })
-
-    log('✅', `Updated issue ${issue.identifier} from "Todo" to "In Progress"`, 'green')
-    return true
-  } catch (error) {
-    log('❌', `Failed to update issue ${issue.identifier} to In Progress: ${error.message}`, 'red')
-    return false
-  }
 }
 
 /**
@@ -262,7 +263,6 @@
     log('❌', `Error getting In Progress state ID: ${error.message}`, 'red')
     return null
   }
->>>>>>> bccd5a79
 }
 
 /**
@@ -280,10 +280,7 @@
   pollLinear,
   checkIssueStatus,
   getIssueShortName,
-<<<<<<< HEAD
   getIssueComments,
-  formatConversationThread
-=======
+  formatConversationThread,
   updateIssueToInProgress
->>>>>>> bccd5a79
 }