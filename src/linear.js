--- conflicted
+++ resolved
@@ -527,14 +527,10 @@
   pollLinear,
   checkIssueStatus,
   getIssueShortName,
-<<<<<<< HEAD
+  getIssueComments,
+  formatConversationThread,
   updateIssueToInProgress,
   lockIssue,
   unlockIssue,
   agentId
-=======
-  getIssueComments,
-  formatConversationThread,
-  updateIssueToInProgress
->>>>>>> 334e2c93
 }