--- conflicted
+++ resolved
@@ -1,14 +1,7 @@
 require('dotenv').config()
 
-<<<<<<< HEAD
-const { callClaude, checkClaudePermissions } = require('./claude')
-const { log, getRepoPath } = require('./util')
-const { ensureRepositoryExists, checkoutBranch, createPR, findExistingPR, updateExistingPR, getPRComments, postPRComment, postReviewCommentReply, addCommentReaction, pushBranchAndMergeIfNecessary } = require('./github')
-const { pollLinear, checkIssueStatus, getIssueShortName, getIssueComments, formatConversationThread, updateIssueToInProgress } = require('./linear')
-=======
 const { log } = require('./util')
 const { runAdam } = require('./adam')
->>>>>>> 7b82cd4a
 
 /**
  * Get the mode from environment variable, defaulting to 'adam'.
@@ -31,113 +24,5 @@
     console.log('Set MODE environment variable to specify mode')
     process.exit(1)
   }
-<<<<<<< HEAD
-
-  log('❌', `Failed to commit changes after ${maxRetries} attempts`, 'red')
-  return false
 }
-
-/**
- * Generates a comprehensive prompt for Claude to process a conversation thread.
- * The prompt includes full context and asks Claude to determine if changes are needed,
- * make them if so, commit them, and provide a response.
- *
- * @param {Array} thread - Array of comments forming the conversation thread, ordered from root to leaf.
- * @returns {string} A formatted prompt string for Claude.
- */
-function generateThreadPrompt (thread) {
-  const threadContext = thread.map((comment, index) => {
-    const isRoot = index === 0
-    const prefix = isRoot ? 'ORIGINAL COMMENT' : `REPLY ${index}`
-
-    let context = `${prefix}:\n`
-    context += `Author: ${comment.user}\n`
-    context += `Body: ${comment.body}\n`
-
-    if (comment.path) {
-      context += `File: ${comment.path}\n`
-    }
-
-    if (comment.line) {
-      context += `Line: ${comment.line}\n`
-    }
-
-    if (comment.diff_hunk) {
-      context += `Diff Context:\n${comment.diff_hunk}\n`
-    }
-
-    if (comment.created_at) {
-      context += `Created: ${comment.created_at}\n`
-    }
-
-    return context
-  }).join('\n---\n\n')
-
-  return `You are Claude, an AI assistant helping with code review and development. Below is a conversation thread from a GitHub pull request that requires your attention. Please analyze the full context and determine if any coding changes are needed.
-
-CONVERSATION THREAD:
-${threadContext}
-
-INSTRUCTIONS:
-1. Analyze the conversation thread above, paying attention to the full context including:
-   - The original comment and all replies
-   - File paths, line numbers, and diff context where provided
-   - The progression of the conversation and any decisions made
-
-2. Determine if this conversation requires a coding change:
-   - If YES: Make the necessary changes to address the feedback/requests in the conversation
-   - If NO: Explain why no changes are needed
-
-3. If you make changes:
-   - Implement the changes completely
-   - Test your changes if applicable
-   - IMPORTANT: You MUST git add all changed files and commit your changes with a descriptive commit message
-   - Do NOT skip the commit step - this is critical for the automation to work properly
-
-4. Provide a response that summarizes:
-   - What you analyzed from the conversation
-   - Whether changes were made and what they were
-   - Or why no changes were necessary
-   - Any additional context that would be helpful
-
-Your response should be suitable as a reply to the conversation thread. It should be friendly, consise, professional, and upbeat.`
-}
-
-/**
- * Generate a prompt for Claude Code to implement a Linear issue.
- *
- * @param {Object} issue - The Linear issue object
- * @param {string} issue.title - The title of the issue
- * @param {string} [issue.description] - The description of the issue
- * @returns {Promise<string>} A formatted prompt string for Claude Code
- */
-async function generatePrompt (issue) {
-  // Get conversation thread comments
-  const comments = await getIssueComments(issue)
-  const conversationThread = await formatConversationThread(comments)
-
-  let prompt = `
-    Please implement the following issue:
-
-    Title: ${issue.title}
-    Description: ${issue.description || ''}`
-
-  // Add conversation thread if there are comments
-  if (conversationThread) {
-    prompt += `
-
-    Conversation Thread:
-    ${conversationThread}`
-  }
-
-  prompt += `
-
-    Complete this task completely and commit your changes when done.
-  `
-
-  return prompt
-=======
->>>>>>> 7b82cd4a
-}
-
 main()