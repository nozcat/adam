--- conflicted
+++ resolved
@@ -111,7 +111,6 @@
     return
   }
 
-<<<<<<< HEAD
   // Mark the issue as "In Progress" if it's currently in "Todo" state
   log('🚀', `Marking issue ${issue.identifier} as In Progress...`, 'blue')
   const updateSuccess = await updateIssueToInProgress(issue)
@@ -120,10 +119,7 @@
     return
   }
 
-  // Before calling Claude, double-check that the issue is still in Todo or In Progress
-=======
   // Before calling Claude, double-check that the issue is still in Todo, In Progress, or In Review
->>>>>>> 59fb9f39
   log('🔍', `Double-checking issue status before implementing ${issue.identifier}...`, 'blue')
   const currentIssue = await checkIssueStatus(issue.id)
   if (!currentIssue) {
